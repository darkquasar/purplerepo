repos:
- repo_url: https://github.com/Ignitetechnologies/Nmap-For-Pentester
  tags:
  - offensive-tradecraft
  contributor_name: darkquasar
- repo_url: https://github.com/ZeroMemoryEx/Amsi-Killer
  tags:
  - offensive-tradecraft
  contributor_name: darkquasar
- repo_url: https://github.com/kraken-ng
  tags:
  - offensive-tradecraft
  - tool-adversary
  - tool-webshell
  contributor_name: darkquasar
- repo_url: https://github.com/efi-k/Corelight-Threat-Hunting-Guide-SIGMA-Pack
  tags:
  - network-forensics
  - ids-ips
  - corelight
  contributor_name: darkquasar
- repo_url: https://github.com/BishopFox/cloudfox
  tags:
  - offensive-tradecraft
  - security
  - cloud
  contributor_name: darkquasar
- repo_url: https://github.com/RhinoSecurityLabs/cloudgoat
  tags:
  - defensive-tradecraft
  - offensive-tradecraft
  contributor_name: darkquasar
- repo_url: https://github.com/hmaccelerate/DGA_Detection/blob/master/model/CNN_on_100K
  tags:
  - defensive-tradecraft
  - dga
  - machine-learning
  contributor_name: darkquasar
- repo_url: https://github.com/idnahacks/GoodHound
  tags:
  - defensive-tradecraft
  - cybersecurity
  - python
  - blueteam
  - active-directory
  - redteam
  contributor_name: darkquasar
- repo_url: https://github.com/RustScan/RustScan
  tags:
  - offensive-tradecraft
  - networking
  - port
  - scanning
  contributor_name: darkquasar
- repo_url: https://github.com/matanolabs/matano
  tags:
  - threat-hunting
  - defensive-tradecraft
  - security
  - security-tools
  - dfir
  - cybersecurity
  contributor_name: darkquasar
- repo_url: https://github.com/Octoberfest7/Inline-Execute-PE
  tags:
  - offensive-tradecraft
  - tools
  - tool-adversary
  contributor_name: darkquasar
- repo_url: https://github.com/KuroLabs/stegcloak
  tags:
  - offensive-tradecraft
  - security
  - security-tools
  - tools
  - cipher
  - cryptography
  contributor_name: darkquasar
- repo_url: https://github.com/0xacb/viewgen
  tags:
  - defensive-tradecraft
  - tools
  - hacking-tools
  - .net
  - web-app
  - asp-net
  contributor_name: darkquasar
- repo_url: https://github.com/a7t0fwa7/FIleAndStringEncryptor
  tags:
  - tools
  - tool-adversary
  contributor_name: darkquasar
- repo_url: https://github.com/fr0gger/IATelligence
  tags:
  - threat-hunting
  - defensive-tradecraft
  - tools
  - python
  - malware-analysis
  - iat
  contributor_name: darkquasar
- repo_url: https://github.com/mark-hallman/plaso_filters
  tags:
  - defensive-tradecraft
  - dfir
  - cybersecurity
  - plaso
  contributor_name: darkquasar
- repo_url: https://github.com/Accenture/Spartacus
  tags:
  - dfir
  - autosum
  - windows
  - dll-hijacking
  - accenture-security
  - com-hijacking
  contributor_name: darkquasar
- repo_url: https://github.com/Cloud-Architekt/AzureAD-Attack-Defense
  tags:
  - defensive-tradecraft
  - azure
  - threat-hunting-ideas
  - azure-ad
  - cyber-defence-strategy
  - azureactivedirectory
  contributor_name: darkquasar
- repo_url: https://github.com/marcusbakker/KQL
  tags:
  - defensive-tradecraft
  - kql
  - kusto
  - cheatsheets
  - query-language
  contributor_name: darkquasar
- repo_url: https://github.com/AggressiveUser/AllForOne
  tags:
  - defensive-tradecraft
  - offensive-tradecraft
  - pkm-pocket-pipeline
  contributor_name: darkquasar
- repo_url: https://github.com/carlospolop/PEASS-ng
  tags:
  - offensive-tradecraft
  - linux
  - script
  - shell
  - windows
  - pkm-pocket-pipeline
  contributor_name: darkquasar
- repo_url: https://github.com/iknowjason/Awesome-CloudSec-Labs
  tags:
  - azure
  - aws-cloud
  - azure-cloud
  - cyberwarrior-analyst-training-101
  contributor_name: darkquasar
- repo_url: https://github.com/ZeroMemoryEx/Blackout
  tags:
  - offensive-tradecraft
  contributor_name: darkquasar
- repo_url: https://github.com/jsa2/EAST
  tags:
  - defensive-tradecraft
  - azure-ad
  - azure-cloud
  - pkm-pocket-pipeline
  contributor_name: darkquasar
- repo_url: https://github.com/last-byte/PersistenceSniper
  tags:
  - defensive-tradecraft
  - powershell-module
  - incident-response
  - windows
  - powershell
  - powershell-script
  contributor_name: darkquasar
- repo_url: https://github.com/nettitude/ETWHash
  tags:
  - offensive-tradecraft
  - tool-adversary
  - etw
  - redteam
  - redteam-tools
  contributor_name: darkquasar
- repo_url: https://github.com/Orange-Cyberdefense/GOAD
  tags:
  - offensive-tradecraft
  - pentest
  - active-directory
  - ansible
  - infrastructure-as-code
  - terraform
  contributor_name: darkquasar
- repo_url: https://github.com/QueenSquishy/Zombie/blob/main/Lists/RMM%20Tools
  tags:
  - ttp-rat
  - remote-access
  contributor_name: darkquasar
- repo_url: https://github.com/ZeroMemoryEx/C2-Hunter
  tags:
  - defensive-tradecraft
  - memory-forensics
  - ioc-scanner
  contributor_name: darkquasar
- repo_url: https://github.com/spacesiren/spacesiren
  tags:
  - threat-hunting
  - defensive-tradecraft
  - security
  - aws-cloud
  - cyber-deception
  - aws
  contributor_name: darkquasar
- repo_url: https://github.com/kraken-ng/Kraken
  tags:
  - offensive-tradecraft
  - security
  - red-team
  - evasion
  - webshell
  - rce
  contributor_name: darkquasar
- repo_url: https://github.com/cisagov/untitledgoosetool
  tags:
  - threat-hunting
  - dfir
  - cloud-forensics
  contributor_name: darkquasar
- repo_url: https://github.com/jatrost/awesome-detection-rules
  tags:
  - defensive-tradecraft
  - yara
  - exploit-kit
  - sigma-rules
  - rules-engine
  - threat-detection
  contributor_name: darkquasar
- repo_url: https://github.com/hasherezade/tiny_tracer/releases/tag/2.3
  tags:
  - defensive-tradecraft
  - malware-analysis
  - windows-syscalls
  - reverse-engineering
  - api-trace
  - dbi
  contributor_name: darkquasar
- repo_url: https://github.com/mentebinaria/retoolkit
  tags:
  - defensive-tradecraft
  - windows
  - malware-analysis
  - reverse-engineering
  contributor_name: darkquasar
- repo_url: https://github.com/AbdulRhmanAlfaifi/CryptnetURLCacheParser
  tags:
  - defensive-tradecraft
  contributor_name: darkquasar
- repo_url: https://github.com/ArsenalRecon/Arsenal-Image-Mounter
  tags:
  - defensive-tradecraft
  - dfir
  - image-mounter
  contributor_name: darkquasar
- repo_url: https://github.com/Adkali/PowerJoker
  tags:
  - offensive-tradecraft
  - linux
  - powershell
  - python3
  - offensive-security
  - reverse-shell
  contributor_name: darkquasar
- repo_url: https://github.com/timo123421/Automatic-Intelligence-feed/blob/main/Recon.ps1
  tags:
  - defensive-tradecraft
  contributor_name: darkquasar
- repo_url: https://github.com/0x4D31/awesome-threat-detection
  tags:
  - threat-hunting
  - defensive-tradecraft
  - security
  - incident-response
  - detection
  - awesome-list
  contributor_name: darkquasar
- repo_url: https://github.com/Lissy93/web-check
  tags:
  - defensive-tradecraft
  - offensive-tradecraft
  contributor_name: darkquasar
- repo_url: https://github.com/LearningKijo/KQL/tree/main/KQL-Effective-Use
  tags:
  - threat-hunting
  - defensive-tradecraft
  - edr
  contributor_name: darkquasar
- repo_url: https://github.com/foxlox/GIUDA.git
  tags:
  - offensive-tradecraft
  - active-directory
  - kerberos
  contributor_name: darkquasar
- repo_url: https://github.com/MzHmO/PowershellKerberos/blob/main/dumper.ps1
  tags:
  - offensive-tradecraft
  - active-directory
  - kerberos
  - tactic-cred-dumping
  contributor_name: darkquasar
- repo_url: https://github.com/Sh1n0g1/z9
  tags:
  - defensive-tradecraft
  - powershell
  - deobfuscate
  contributor_name: darkquasar
- repo_url: https://github.com/mvelazc0/BadZure
  tags:
  - defensive-tradecraft
  - offensive-tradecraft
  - azure-active-directory
  - purpleteaming
  contributor_name: darkquasar
- repo_url: https://github.com/JPCERTCC/LogonTracer
  tags:
  - defensive-tradecraft
  - security
  - dfir
  - blueteam
  - active-directory
  - visualization
  contributor_name: darkquasar
- repo_url: https://github.com/mitre-attack/attack-arsenal/blob/master/adversary_emulation/APT29/Emulation_Plan/Day%202/payloads/stepFourteen_credDump.ps1
  tags:
  - offensive-tradecraft
  - tactic-cred-dumping
  contributor_name: darkquasar
- repo_url: https://github.com/Octoberfest7/TeamsPhisher
  tags:
  - offensive-tradecraft
  - phishing
  - microsoft-teams
  contributor_name: darkquasar
- repo_url: https://github.com/mrwadams/takedown-gpt
  tags:
  - defensive-tradecraft
  - python
  - ai-llm
  - streamlit
  contributor_name: darkquasar
- repo_url: https://github.com/anderspitman/awesome-tunneling
  tags:
  - offensive-tradecraft
  - ngrok
  - ngrok-alternative
  - self-hosted
  - ssh
  - tunnel-proxy
  contributor_name: darkquasar
- repo_url: https://github.com/0x4D31/deception-as-detection
  tags:
  - threat-hunting
  - defensive-tradecraft
  - security
  - cyber-deception
  - detection
  - deception
  contributor_name: darkquasar
- repo_url: https://github.com/vonderchild/digital-forensics-lab
  tags:
  - defensive-tradecraft
  - dfir
  - cyber-training
  - cyberwarrior-analyst-training-101
  - training
  contributor_name: darkquasar
- repo_url: https://github.com/We5ter/Scanners-Box
  tags:
  - defensive-tradecraft
  - offensive-tradecraft
  - redteam-tools
  - penetration-testing
  - pentesting-tools
  - ioc-scanner
  contributor_name: darkquasar
- repo_url: https://github.com/telekom-security/tpotce
  tags:
  - defensive-tradecraft
  - security
  - cyber-deception
  - deception
  - honeypot
  - docker
  contributor_name: darkquasar
- repo_url: https://github.com/codeyourweb/fastfinder
  tags:
  - threat-hunting
  - defensive-tradecraft
  - dfir
  - incident-response
  - ioc-scanner
  - investigation
  contributor_name: darkquasar
- repo_url: https://github.com/optiv/ScareCrow
  tags:
  - offensive-tradecraft
  - technique-dll-sideload
  contributor_name: darkquasar
- repo_url: https://github.com/MHaggis/ShellSweep
  tags:
  - defensive-tradecraft
  - ioc-scanner
  - webshell
  contributor_name: darkquasar
- repo_url: https://github.com/Sq00ky/SMB-Session-Spoofing
  tags:
  - defensive-tradecraft
  - cyber-deception
  - tactic-session-enum
  contributor_name: darkquasar
- repo_url: https://github.com/Shell-Company/QRExfil
  tags:
  - offensive-tradecraft
  - security-tools
  - dlp
  - tactic-exfiltration
  - technique-data-encoding
  - qrcode
  contributor_name: darkquasar
- repo_url: https://github.com/nyxgeek/onedrive_user_enum
  tags:
  - offensive-tradecraft
  - azure
  - office365
  - pentest
  - pentesting
  - osint
  contributor_name: darkquasar
- repo_url: https://github.com/projectdiscovery/uncover
  tags:
  - defensive-tradecraft
  - offensive-tradecraft
  - osint
  - recon
  - cli
  - bugbounty
  contributor_name: darkquasar
- repo_url: https://github.com/FalconForceTeam/FalconHound
  tags:
  - defensive-tradecraft
  - active-directory
  - bloodhound
  contributor_name: darkquasar
- repo_url: https://github.com/AykutSarac/jsoncrack.com
  tags:
  - defensive-tradecraft
  - nextjs
  - yaml
  - data-visualization
  - graph
  - json
  contributor_name: darkquasar
- repo_url: https://github.com/cado-security/cloudgrep
  tags:
  - defensive-tradecraft
  - azure
  - dfir
  - cloud
  - aws-cloud
  - cloud-forensics
  contributor_name: darkquasar
- repo_url: https://github.com/mthcht/ThreatHunting-Keywords
  tags:
  - threat-hunting
  - defensive-tradecraft
  - dfir
  - threat-intelligence
  contributor_name: darkquasar
- repo_url: https://github.com/LuemmelSec/Custom-BloodHound-Queries
  tags:
  - offensive-tradecraft
  - bloodhound
  contributor_name: darkquasar
- repo_url: https://github.com/mbrg/power-pwn/wiki/Modules:-Install-a-backdoor
  tags:
  - offensive-tradecraft
  - microsoft365
  - hacking
  - hacking-tool
  - pentesting
  - azure-cloud
  contributor_name: darkquasar
- repo_url: https://github.com/zer0condition/mhydeath
  tags:
  - offensive-tradecraft
  - edr-evasion
  contributor_name: darkquasar
- repo_url: https://github.com/BushidoUK/Breach-Report-Collection
  tags:
  - defensive-tradecraft
  - threat-intel
  - intel-report
  contributor_name: darkquasar
- repo_url: https://github.com/t3l3machus/Villain
  tags:
  - offensive-tradecraft
  - cybersecurity
  - c2
  - hacking
  - hacking-tool
  - pentest
  contributor_name: darkquasar
- repo_url: https://github.com/peasead/elastic-container
  tags:
  - threat-hunting
  - defensive-tradecraft
  - detection-lab
  - lab-environment
  contributor_name: darkquasar
- repo_url: https://github.com/mxrch/GHunt
  tags:
  - defensive-tradecraft
  - offensive-tradecraft
  - dfir
  - osint
  - recon
  - email-forensics
  contributor_name: darkquasar
- repo_url: https://github.com/dfir-dd/dfir-toolkit
  tags:
  - defensive-tradecraft
  - offensive-tradecraft
  - dfir
  - digital-forensics-incident-response
  - forensic-analysis
  - forensics-tools
  contributor_name: darkquasar
- repo_url: https://github.com/JLospinoso/gargoyle
  tags:
  - offensive-tradecraft
  - defense-evasion
  - security
  - process-injection
  - memory-forensics
  - assembly
  contributor_name: darkquasar
- repo_url: https://github.com/ACE-Responder/RogueSliver
  tags:
  - defensive-tradecraft
  - c2
  - sliver-c2
  contributor_name: darkquasar
- repo_url: https://github.com/MrEmpy/Mantra
  tags:
  - defensive-tradecraft
  - offensive-tradecraft
  - security
  - hacking
  - pentest
  - tool
  contributor_name: darkquasar
- repo_url: https://github.com/0xthirteen/MoveKit
  tags:
  - offensive-tradecraft
  - threat-hunting-ideas
  - .net
  - cobalt-strike
  contributor_name: darkquasar
- repo_url: https://github.com/wddadk/Offensive-OSINT-Tools
  tags:
  - defensive-tradecraft
  - offensive-tradecraft
  - hacking
  - infosec
  - pentest
  - pentesting
  contributor_name: darkquasar
- repo_url: https://github.com/mvelazc0/msInvader
  tags:
  - threat-hunting
  - offensive-tradecraft
  - azure-ad
  - o365
  - adversary-simulation
  - purple-team
  contributor_name: darkquasar
- repo_url: https://github.com/HavocFramework/Havoc
  tags:
  - offensive-tradecraft
  - c2-framework
  contributor_name: darkquasar
- repo_url: https://github.com/danielmiessler/fabric
  tags:
  - defensive-tradecraft
  - ai
  - ai-llm
  - ragintel
  - augmentation
  - flourishing
  contributor_name: darkquasar
- repo_url: https://github.com/Sam0x90/CB-Threat-Hunting
  tags:
  - defensive-tradecraft
  - edr
  - detection
  contributor_name: darkquasar
- repo_url: https://github.com/oobabooga/text-generation-webui
  tags:
  - offensive-tradecraft
  - ai-llm
  contributor_name: darkquasar
- repo_url: https://github.com/center-for-threat-informed-defense/sensor-mappings-to-attack
  tags:
  - defensive-tradecraft
  - cybersecurity
  - ctid
  - cyber-defense
  - cyber-tools
  - mitre-attack
  contributor_name: darkquasar
- repo_url: https://github.com/farhanashrafdev/90DaysOfCyberSecurity?tab=readme-ov-file
  tags:
  - cybersecurity
  - cyber-training
  - cyberwarrior-analyst-training-101
  - communityexchange
  - ethical-hacking
  - hacktoberfest
  contributor_name: darkquasar
- repo_url: https://github.com/TrimarcJake/Locksmith
  tags:
  - defensive-tradecraft
  - powershell-module
  - powershell
  - microsoft-entra
  - active-directory
  - active-directory-certificate-services
  contributor_name: darkquasar
- repo_url: https://github.com/naksyn/PythonMemoryModule
  tags:
  - offensive-tradecraft
  - edr-evasion
  - hacking
  - python
  - memory-forensics
  - evasion
  contributor_name: darkquasar
- repo_url: https://github.com/naksyn/Pyramid
  tags:
  - offensive-tradecraft
  - edr
  - edr-evasion
  - edr-testing
  - hacking
  - python
  contributor_name: darkquasar
- repo_url: https://github.com/fatiando/pooch
  tags:
  - python
  - data-analytics
  - ftp
  - http
  - python3
  - scipy
  contributor_name: darkquasar
- repo_url: https://github.com/jackaduma/ThreatReportExtractor/blob/main/main.py
  tags:
  - security
  - automation
  - cybersecurity
  - threat-intel
  - threat-intelligence
  - machine-learning
  contributor_name: darkquasar
- repo_url: https://github.com/tsale/EDR-Telemetry
  tags:
  - defensive-tradecraft
  - edr
  contributor_name: darkquasar
- repo_url: https://github.com/CCob/ThreadlessInject
  tags:
  - offensive-tradecraft
  - edr-evasion
  - thread-injection
  contributor_name: darkquasar
- repo_url: https://github.com/MaorSabag/TrueSightKiller
  tags:
  - offensive-tradecraft
  - edr-evasion
  - tactic-loldrivers
  contributor_name: darkquasar
- repo_url: https://github.com/evild3ad/MemProcFS-Analyzer
  tags:
  - defensive-tradecraft
  - dfir
  - incident-response
  - live-response
  - powershell
  - memory-forensics
  contributor_name: darkquasar
- repo_url: https://gist.github.com/adamsvoboda/8e248c6b7fb812af5d04daba141c867e
  tags:
  - offensive-tradecraft
  contributor_name: darkquasar
- repo_url: https://github.com/alpkeskin/mosint
  tags:
  - defensive-tradecraft
  - automation
  - hacking
  - pentest
  - threat-intel
  - osint
  contributor_name: darkquasar
- repo_url: https://github.com/mllamazares/STRIDE-vs-ASVS
  tags:
  - defensive-tradecraft
  - security
  - cybersecurity
  - threat-intel
  - threat-modelling
  contributor_name: darkquasar
- repo_url: https://github.com/fr0gger/Awesome-GPT-Agents
  tags:
  - defensive-tradecraft
  - cybersecurity
  - llm
  - infosec
  - threat-intel
  - agents
  contributor_name: darkquasar
- repo_url: https://github.com/RoseSecurity-Research/WolfPack
  tags:
  - offensive-tradecraft
  - cybersecurity
  - c2
  - ansible
  - infrastructure-as-code
  - packer
  contributor_name: darkquasar
- repo_url: https://github.com/D00Movenok/BounceBack
  tags:
  - offensive-tradecraft
  - c2
  - pentest
  - pentesting
  - redteam
  contributor_name: darkquasar
- repo_url: https://github.com/tclahr/uac
  tags:
  - defensive-tradecraft
  - security
  - dfir
  - incident-response
  contributor_name: darkquasar
- repo_url: https://github.com/cocopollo/HunterM
  tags:
  - defensive-tradecraft
  - dfir
  - mac-forensics
  contributor_name: darkquasar
- repo_url: https://github.com/mnrkbys/fjta
  tags:
  - defensive-tradecraft
  - dfir
  - python
  - forensics
  - linux
  - forensic
  contributor_name: darkquasar
- repo_url: https://github.com/rabbitstack/fibratus
  tags:
  - threat-hunting
  - defensive-tradecraft
  contributor_name: darkquasar
- repo_url: https://github.com/0xNinjaCyclone/EarlyCascade
  tags:
  - offensive-tradecraft
  - process-injection
  contributor_name: darkquasar
- repo_url: https://github.com/curated-intel
  tags:
  - defensive-tradecraft
  contributor_name: darkquasar
- repo_url: https://github.com/DS4SD/docling/tree/main
  tags:
  - defensive-tradecraft
  - ai
  - machine-learning
  contributor_name: darkquasar
- repo_url: https://github.com/Offensive-Panda/ProcessInjectionTechniques?tab=readme-ov-file
  tags:
  - offensive-tradecraft
  - process-injection
  contributor_name: darkquasar
- repo_url: https://github.com/securityjoes/MasterParser
  tags:
  - defensive-tradecraft
  - security
  - automation
  - dfir
  contributor_name: darkquasar
- repo_url: https://github.com/slincoln-aiq/DetectIQ
  tags:
  - threat-hunting
  - defensive-tradecraft
  - detection-engineering
  - ai-llm
  contributor_name: darkquasar
- repo_url: https://github.com/jkerai1/SoftwareCertificates/tree/main/Bulk-IOC-CSVs
  tags:
  - defensive-tradecraft
  - azure
  - microsoft-mde
  contributor_name: darkquasar
- repo_url: https://github.com/CTI-Driven/Advanced-Threat-Hunting-KQL-General-Campaigns/blob/main/APT29-Midnight-Blizzard/APT29%20large-scale%20spear-phishing%20campaign%20using%20RDP%20files.md
  tags:
  - defensive-tradecraft
  - ragintel
  contributor_name: darkquasar
- repo_url: https://github.com/BushidoUK/Russian-APT-Tool-Matrix
  tags:
  - defensive-tradecraft
  - threat-intel
  contributor_name: darkquasar
- repo_url: https://github.com/AnacletoLAB/grape/tree/main?tab=readme-ov-file
  tags:
  - python
  - machine-learning
  - graph-thinking
  - data-visualization
  - graph
  - high-performance
  contributor_name: darkquasar
- repo_url: https://github.com/grahamhelton/USP
  tags:
  - offensive-tradecraft
  contributor_name: darkquasar
- repo_url: https://github.com/BushidoUK/Ransomware-Tool-Matrix?tab=readme-ov-file
  tags:
  - threat-hunting
  - defensive-tradecraft
  - cybersecurity
  - hacking
  - threat-intelligence
  - detection-engineering
  contributor_name: darkquasar
- repo_url: https://github.com/0xNinjaCyclone/hellMaker
  tags:
  - offensive-tradecraft
  contributor_name: darkquasar
- repo_url: https://github.com/fox-it/cobaltstrike-beacon-data
  tags:
  - defensive-tradecraft
  - python
  - threat-intelligence
  - dataset
  - beacon
  - cobaltstrike
  contributor_name: darkquasar
- repo_url: https://github.com/mhaskar/TokenBroker
  tags:
  - offensive-tradecraft
  - token-compromise
  contributor_name: darkquasar
- repo_url: https://github.com/CrowdStrike/VirtualGHOST
  tags:
  - defensive-tradecraft
  - vmware
  - virtualization
  contributor_name: darkquasar
- repo_url: https://github.com/DCScoder/ESXiTri
  tags:
  - defensive-tradecraft
  - dfir
  - esxi
  contributor_name: darkquasar
- repo_url: https://github.com/ocsf/ocsf-schema
  tags:
  - defensive-tradecraft
  - siem
  - data-schema
  contributor_name: darkquasar
- repo_url: https://github.com/sadreck/Codecepticon
  tags:
  - offensive-tradecraft
  - edr-evasion
  - payload-obfuscation
  contributor_name: darkquasar
- repo_url: https://github.com/PuravsPoint/DecipheringUAL
  tags:
  - microsoft365
  - cybersecurity
  - incident-response
  - forensics
  - azure-ad
  - azure-cloud
  contributor_name: darkquasar
- repo_url: https://github.com/ali-ahsan-ali/TransferPatternGeneration
  tags:
  - data-science
  contributor_name: darkquasar
- repo_url: https://github.com/ozanunal0/viper
  tags:
  - defensive-tradecraft
  - cybersecurity
  - llm
  - threat-intel
  - ai
  contributor_name: darkquasar
- repo_url: https://github.com/acquiredsecurity/forensic-timeliner
  tags:
  - defensive-tradecraft
  - dfir
  contributor_name: darkquasar
- repo_url: https://github.com/tylabs/quicksand
  tags:
  - defensive-tradecraft
  - dfir
  contributor_name: darkquasar
- repo_url: https://github.com/oloruntolaallbert/MS-Attack-Range/tree/main
  tags:
  - defensive-tradecraft
  - detection-engineering
  contributor_name: darkquasar
- repo_url: https://github.com/Yamato-Security/suzaku
  tags:
  - threat-hunting
  - defensive-tradecraft
  - azure
  - security
  - dfir
  contributor_name: darkquasar
- repo_url: https://gist.github.com/secdev02/bcff2200fa7c1df75794c943d78dabb3#file-canarytoken-windows-fake-file-system-L483
  tags:
  - defensive-tradecraft
  - cyber-deception
  contributor_name: darkquasar
- repo_url: https://github.com/Xacone/BestEdrOfTheMarket
  tags:
  - threat-hunting
  - offensive-tradecraft
  - defense-evasion
  - edr
  - edr-evasion
  - edr-testing
  contributor_name: darkquasar
- repo_url: https://github.com/mverschu/CVE-2025-33073
  tags:
  - ntlm
  - offensive-tradecraft
  - privilege-escalation
  contributor_name: darkquasar
- repo_url: https://github.com/silverhack/monkey365
  tags:
  - defensive-tradecraft
  - azure
  contributor_name: darkquasar
- repo_url: https://github.com/TracecatHQ/tracecat
  tags:
  - security
  - automation
  - cybersecurity
  contributor_name: darkquasar
- repo_url: https://github.com/Hexastrike/Slasher
  tags:
  - defensive-tradecraft
  - virustotal
  contributor_name: darkquasar
- repo_url: https://github.com/cudeso/tools/tree/master/qelp-ir-triage-esxi
  tags:
  - defensive-tradecraft
  - dfir
  contributor_name: darkquasar
- repo_url: https://github.com/praetorian-inc/gato
  tags:
  - offensive-tradecraft
  - cloud
  - tools
  contributor_name: darkquasar
- repo_url: https://github.com/TryCatchHCF/Cloakify
  tags:
  - offensive-tradecraft
  - threat-hunting-ideas
  contributor_name: darkquasar
- repo_url: https://github.com/rasta-mouse/SCMUACBypass
  tags:
  - offensive-tradecraft
  - cobalt-strike
  - kerberos
  contributor_name: darkquasar
- repo_url: https://github.com/0xHossam/Killer
  tags:
  - offensive-tradecraft
  - defense-evasion
  - red-team
  contributor_name: darkquasar
- repo_url: https://github.com/MHaggis/sysmon-dfir
  tags:
    - dfir
  contributor_name: darkquasar
- repo_url: https://github.com/AndrewRathbun/DFIRArtifactMuseum
  tags:
    - dfir
  contributor_name: darkquasar
- repo_url: https://github.com/thomasbenos1291/Custom-Velociraptor-Artifacts
  tags:
    - dfir
    - velociraptor
  contributor_name: darkquasar
- repo_url: https://github.com/splunk/attack_range
  tags:
    - defensive-tradecraft
    - offensive-tradecraft
    - detection
  contributor_name: darkquasar
- repo_url: https://github.com/iknowjason/PurpleCloud
  tags:
    - tradecraft-tool
    - defensive-tradecraft
    - azure
    - dfir
  contributor_name: darkquasar
- repo_url: https://github.com/secureworks/TokenMan
  tags:
    - threat-hunting
    - active-defense
    - offensive-tradecraft
  contributor_name: darkquasar
- repo_url: https://github.com/dfirvault/CSV2ELK
  tags:
  - dfir
  - csv
  - elk
  - elasticsearch
  contributor_name: darkquasar
- repo_url: https://github.com/digital-defense-institute/openrelik-pipeline
  tags:
  - dfir
  - pipeline
  - digital-forensics
  contributor_name: darkquasar
- repo_url: https://github.com/msdirtbag/MDEAutomator
  tags:
  - dfir
  - mde
  - automation
  contributor_name: darkquasar
- repo_url: https://github.com/mgreen27/DetectRaptor/
  tags:
  - dfir
  - detection
  - velociraptor
  - threat-hunting
  contributor_name: mgreen27
- repo_url: https://github.com/MHaggis/ASRGEN
  tags:
  - mde
  - microsoft-defender
  - asr
  contributor_name: darkquasar
- repo_url: https://github.com/VirusTotal/yara-x
  tags:
  - yara
  - malware-analysis
  - threat-hunting
  - rust
  contributor_name: darkquasar
<<<<<<< HEAD
- repo_url: https://github.com/InQuest/iocextract
  tags:
  - defensive-tradecraft
  - threat-intelligence
  - threat-hunting
  contributor_name: zendannyy
- repo_url: https://github.com/MarkBaggett/domain_stats
  tags:
  - defensive-tradecraft
  - threat-intelligence
  - threat-hunting
  contributor_name: zendannyy
=======
- repo_url: https://github.com/dwmetz/MalChela
  tags:
  - yara
  - malware-analysis
  - threat-hunting
  - rust
  contributor_name: darkquasar
>>>>>>> 59475a94
<|MERGE_RESOLUTION|>--- conflicted
+++ resolved
@@ -1064,7 +1064,13 @@
   - threat-hunting
   - rust
   contributor_name: darkquasar
-<<<<<<< HEAD
+- repo_url: https://github.com/dwmetz/MalChela
+  tags:
+  - yara
+  - malware-analysis
+  - threat-hunting
+  - rust
+  contributor_name: darkquasar
 - repo_url: https://github.com/InQuest/iocextract
   tags:
   - defensive-tradecraft
@@ -1076,13 +1082,4 @@
   - defensive-tradecraft
   - threat-intelligence
   - threat-hunting
-  contributor_name: zendannyy
-=======
-- repo_url: https://github.com/dwmetz/MalChela
-  tags:
-  - yara
-  - malware-analysis
-  - threat-hunting
-  - rust
-  contributor_name: darkquasar
->>>>>>> 59475a94
+  contributor_name: zendannyy