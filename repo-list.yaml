repos:
- repo_url: https://github.com/Ignitetechnologies/Nmap-For-Pentester
  tags:
  - offensive-tradecraft
  contributor_name: darkquasar
- repo_url: https://github.com/ZeroMemoryEx/Amsi-Killer
  tags:
  - offensive-tradecraft
  contributor_name: darkquasar
- repo_url: https://github.com/kraken-ng
  tags:
  - offensive-tradecraft
  - tool-adversary
  - tool-webshell
  contributor_name: darkquasar
- repo_url: https://github.com/efi-k/Corelight-Threat-Hunting-Guide-SIGMA-Pack
  tags:
  - network-forensics
  - ids-ips
  - corelight
  contributor_name: darkquasar
- repo_url: https://github.com/BishopFox/cloudfox
  tags:
  - offensive-tradecraft
  - security
  - cloud
  contributor_name: darkquasar
- repo_url: https://github.com/RhinoSecurityLabs/cloudgoat
  tags:
  - defensive-tradecraft
  - offensive-tradecraft
  contributor_name: darkquasar
- repo_url: https://github.com/hmaccelerate/DGA_Detection/blob/master/model/CNN_on_100K
  tags:
  - defensive-tradecraft
  - dga
  - machine-learning
  contributor_name: darkquasar
- repo_url: https://github.com/idnahacks/GoodHound
  tags:
  - defensive-tradecraft
  - cybersecurity
  - python
  - blueteam
  - active-directory
  - redteam
  contributor_name: darkquasar
- repo_url: https://github.com/RustScan/RustScan
  tags:
  - offensive-tradecraft
  - networking
  - port
  - scanning
  contributor_name: darkquasar
- repo_url: https://github.com/matanolabs/matano
  tags:
  - threat-hunting
  - defensive-tradecraft
  - security
  - security-tools
  - dfir
  - cybersecurity
  contributor_name: darkquasar
- repo_url: https://github.com/Octoberfest7/Inline-Execute-PE
  tags:
  - offensive-tradecraft
  - tools
  - tool-adversary
  contributor_name: darkquasar
- repo_url: https://github.com/KuroLabs/stegcloak
  tags:
  - offensive-tradecraft
  - security
  - security-tools
  - tools
  - cipher
  - cryptography
  contributor_name: darkquasar
- repo_url: https://github.com/0xacb/viewgen
  tags:
  - defensive-tradecraft
  - tools
  - hacking-tools
  - .net
  - web-app
  - asp-net
  contributor_name: darkquasar
- repo_url: https://github.com/a7t0fwa7/FIleAndStringEncryptor
  tags:
  - tools
  - tool-adversary
  contributor_name: darkquasar
- repo_url: https://github.com/fr0gger/IATelligence
  tags:
  - threat-hunting
  - defensive-tradecraft
  - tools
  - python
  - malware-analysis
  - iat
  contributor_name: darkquasar
- repo_url: https://github.com/mark-hallman/plaso_filters
  tags:
  - defensive-tradecraft
  - dfir
  - cybersecurity
  - plaso
  contributor_name: darkquasar
- repo_url: https://github.com/Accenture/Spartacus
  tags:
  - dfir
  - autosum
  - windows
  - dll-hijacking
  - accenture-security
  - com-hijacking
  contributor_name: darkquasar
- repo_url: https://github.com/Cloud-Architekt/AzureAD-Attack-Defense
  tags:
  - defensive-tradecraft
  - azure
  - threat-hunting-ideas
  - azure-ad
  - cyber-defence-strategy
  - azureactivedirectory
  contributor_name: darkquasar
- repo_url: https://github.com/marcusbakker/KQL
  tags:
  - defensive-tradecraft
  - kql
  - kusto
  - cheatsheets
  - query-language
  contributor_name: darkquasar
- repo_url: https://github.com/AggressiveUser/AllForOne
  tags:
  - defensive-tradecraft
  - offensive-tradecraft
  - pkm-pocket-pipeline
  contributor_name: darkquasar
- repo_url: https://github.com/carlospolop/PEASS-ng
  tags:
  - offensive-tradecraft
  - linux
  - script
  - shell
  - windows
  - pkm-pocket-pipeline
  contributor_name: darkquasar
- repo_url: https://github.com/iknowjason/Awesome-CloudSec-Labs
  tags:
  - azure
  - aws-cloud
  - azure-cloud
  - cyberwarrior-analyst-training-101
  contributor_name: darkquasar
- repo_url: https://github.com/ZeroMemoryEx/Blackout
  tags:
  - offensive-tradecraft
  contributor_name: darkquasar
- repo_url: https://github.com/jsa2/EAST
  tags:
  - defensive-tradecraft
  - azure-ad
  - azure-cloud
  - pkm-pocket-pipeline
  contributor_name: darkquasar
- repo_url: https://github.com/last-byte/PersistenceSniper
  tags:
  - defensive-tradecraft
  - powershell-module
  - incident-response
  - windows
  - powershell
  - powershell-script
  contributor_name: darkquasar
- repo_url: https://github.com/nettitude/ETWHash
  tags:
  - offensive-tradecraft
  - tool-adversary
  - etw
  - redteam
  - redteam-tools
  contributor_name: darkquasar
- repo_url: https://github.com/Orange-Cyberdefense/GOAD
  tags:
  - offensive-tradecraft
  - pentest
  - active-directory
  - ansible
  - infrastructure-as-code
  - terraform
  contributor_name: darkquasar
- repo_url: https://github.com/QueenSquishy/Zombie/blob/main/Lists/RMM%20Tools
  tags:
  - ttp-rat
  - remote-access
  contributor_name: darkquasar
- repo_url: https://github.com/ZeroMemoryEx/C2-Hunter
  tags:
  - defensive-tradecraft
  - memory-forensics
  - ioc-scanner
  contributor_name: darkquasar
- repo_url: https://github.com/spacesiren/spacesiren
  tags:
  - threat-hunting
  - defensive-tradecraft
  - security
  - aws-cloud
  - cyber-deception
  - aws
  contributor_name: darkquasar
- repo_url: https://github.com/kraken-ng/Kraken
  tags:
  - offensive-tradecraft
  - security
  - red-team
  - evasion
  - webshell
  - rce
  contributor_name: darkquasar
- repo_url: https://github.com/cisagov/untitledgoosetool
  tags:
  - threat-hunting
  - dfir
  - cloud-forensics
  contributor_name: darkquasar
- repo_url: https://github.com/jatrost/awesome-detection-rules
  tags:
  - defensive-tradecraft
  - yara
  - exploit-kit
  - sigma-rules
  - rules-engine
  - threat-detection
  contributor_name: darkquasar
- repo_url: https://github.com/hasherezade/tiny_tracer/releases/tag/2.3
  tags:
  - defensive-tradecraft
  - malware-analysis
  - windows-syscalls
  - reverse-engineering
  - api-trace
  - dbi
  contributor_name: darkquasar
- repo_url: https://github.com/mentebinaria/retoolkit
  tags:
  - defensive-tradecraft
  - windows
  - malware-analysis
  - reverse-engineering
  contributor_name: darkquasar
- repo_url: https://github.com/AbdulRhmanAlfaifi/CryptnetURLCacheParser
  tags:
  - defensive-tradecraft
  contributor_name: darkquasar
- repo_url: https://github.com/ArsenalRecon/Arsenal-Image-Mounter
  tags:
  - defensive-tradecraft
  - dfir
  - image-mounter
  contributor_name: darkquasar
- repo_url: https://github.com/Adkali/PowerJoker
  tags:
  - offensive-tradecraft
  - linux
  - powershell
  - python3
  - offensive-security
  - reverse-shell
  contributor_name: darkquasar
- repo_url: https://github.com/timo123421/Automatic-Intelligence-feed/blob/main/Recon.ps1
  tags:
  - defensive-tradecraft
  contributor_name: darkquasar
- repo_url: https://github.com/0x4D31/awesome-threat-detection
  tags:
  - threat-hunting
  - defensive-tradecraft
  - security
  - incident-response
  - detection
  - awesome-list
  contributor_name: darkquasar
- repo_url: https://github.com/Lissy93/web-check
  tags:
  - defensive-tradecraft
  - offensive-tradecraft
  contributor_name: darkquasar
- repo_url: https://github.com/LearningKijo/KQL/tree/main/KQL-Effective-Use
  tags:
  - threat-hunting
  - defensive-tradecraft
  - edr
  contributor_name: darkquasar
- repo_url: https://github.com/foxlox/GIUDA.git
  tags:
  - offensive-tradecraft
  - active-directory
  - kerberos
  contributor_name: darkquasar
- repo_url: https://github.com/MzHmO/PowershellKerberos/blob/main/dumper.ps1
  tags:
  - offensive-tradecraft
  - active-directory
  - kerberos
  - tactic-cred-dumping
  contributor_name: darkquasar
- repo_url: https://github.com/Sh1n0g1/z9
  tags:
  - defensive-tradecraft
  - powershell
  - deobfuscate
  contributor_name: darkquasar
- repo_url: https://github.com/mvelazc0/BadZure
  tags:
  - defensive-tradecraft
  - offensive-tradecraft
  - azure-active-directory
  - purpleteaming
  contributor_name: darkquasar
- repo_url: https://github.com/JPCERTCC/LogonTracer
  tags:
  - defensive-tradecraft
  - security
  - dfir
  - blueteam
  - active-directory
  - visualization
  contributor_name: darkquasar
- repo_url: https://github.com/mitre-attack/attack-arsenal/blob/master/adversary_emulation/APT29/Emulation_Plan/Day%202/payloads/stepFourteen_credDump.ps1
  tags:
  - offensive-tradecraft
  - tactic-cred-dumping
  contributor_name: darkquasar
- repo_url: https://github.com/Octoberfest7/TeamsPhisher
  tags:
  - offensive-tradecraft
  - phishing
  - microsoft-teams
  contributor_name: darkquasar
- repo_url: https://github.com/mrwadams/takedown-gpt
  tags:
  - defensive-tradecraft
  - python
  - ai-llm
  - streamlit
  contributor_name: darkquasar
- repo_url: https://github.com/anderspitman/awesome-tunneling
  tags:
  - offensive-tradecraft
  - ngrok
  - ngrok-alternative
  - self-hosted
  - ssh
  - tunnel-proxy
  contributor_name: darkquasar
- repo_url: https://github.com/0x4D31/deception-as-detection
  tags:
  - threat-hunting
  - defensive-tradecraft
  - security
  - cyber-deception
  - detection
  - deception
  contributor_name: darkquasar
- repo_url: https://github.com/vonderchild/digital-forensics-lab
  tags:
  - defensive-tradecraft
  - dfir
  - cyber-training
  - cyberwarrior-analyst-training-101
  - training
  contributor_name: darkquasar
- repo_url: https://github.com/We5ter/Scanners-Box
  tags:
  - defensive-tradecraft
  - offensive-tradecraft
  - redteam-tools
  - penetration-testing
  - pentesting-tools
  - ioc-scanner
  contributor_name: darkquasar
- repo_url: https://github.com/telekom-security/tpotce
  tags:
  - defensive-tradecraft
  - security
  - cyber-deception
  - deception
  - honeypot
  - docker
  contributor_name: darkquasar
- repo_url: https://github.com/codeyourweb/fastfinder
  tags:
  - threat-hunting
  - defensive-tradecraft
  - dfir
  - incident-response
  - ioc-scanner
  - investigation
  contributor_name: darkquasar
- repo_url: https://github.com/optiv/ScareCrow
  tags:
  - offensive-tradecraft
  - technique-dll-sideload
  contributor_name: darkquasar
- repo_url: https://github.com/MHaggis/ShellSweep
  tags:
  - defensive-tradecraft
  - ioc-scanner
  - webshell
  contributor_name: darkquasar
- repo_url: https://github.com/Sq00ky/SMB-Session-Spoofing
  tags:
  - defensive-tradecraft
  - cyber-deception
  - tactic-session-enum
  contributor_name: darkquasar
- repo_url: https://github.com/Shell-Company/QRExfil
  tags:
  - offensive-tradecraft
  - security-tools
  - dlp
  - tactic-exfiltration
  - technique-data-encoding
  - qrcode
  contributor_name: darkquasar
- repo_url: https://github.com/nyxgeek/onedrive_user_enum
  tags:
  - offensive-tradecraft
  - azure
  - office365
  - pentest
  - pentesting
  - osint
  contributor_name: darkquasar
- repo_url: https://github.com/projectdiscovery/uncover
  tags:
  - defensive-tradecraft
  - offensive-tradecraft
  - osint
  - recon
  - cli
  - bugbounty
  contributor_name: darkquasar
- repo_url: https://github.com/FalconForceTeam/FalconHound
  tags:
  - defensive-tradecraft
  - active-directory
  - bloodhound
  contributor_name: darkquasar
- repo_url: https://github.com/AykutSarac/jsoncrack.com
  tags:
  - defensive-tradecraft
  - nextjs
  - yaml
  - data-visualization
  - graph
  - json
  contributor_name: darkquasar
- repo_url: https://github.com/cado-security/cloudgrep
  tags:
  - defensive-tradecraft
  - azure
  - dfir
  - cloud
  - aws-cloud
  - cloud-forensics
  contributor_name: darkquasar
- repo_url: https://github.com/mthcht/ThreatHunting-Keywords
  tags:
  - threat-hunting
  - defensive-tradecraft
  - dfir
  - threat-intelligence
  contributor_name: darkquasar
- repo_url: https://github.com/LuemmelSec/Custom-BloodHound-Queries
  tags:
  - offensive-tradecraft
  - bloodhound
  contributor_name: darkquasar
- repo_url: https://github.com/mbrg/power-pwn/wiki/Modules:-Install-a-backdoor
  tags:
  - offensive-tradecraft
  - microsoft365
  - hacking
  - hacking-tool
  - pentesting
  - azure-cloud
  contributor_name: darkquasar
- repo_url: https://github.com/zer0condition/mhydeath
  tags:
  - offensive-tradecraft
  - edr-evasion
  contributor_name: darkquasar
- repo_url: https://github.com/BushidoUK/Breach-Report-Collection
  tags:
  - defensive-tradecraft
  - threat-intel
  - intel-report
  contributor_name: darkquasar
- repo_url: https://github.com/t3l3machus/Villain
  tags:
  - offensive-tradecraft
  - cybersecurity
  - c2
  - hacking
  - hacking-tool
  - pentest
  contributor_name: darkquasar
- repo_url: https://github.com/peasead/elastic-container
  tags:
  - threat-hunting
  - defensive-tradecraft
  - detection-lab
  - lab-environment
  contributor_name: darkquasar
- repo_url: https://github.com/mxrch/GHunt
  tags:
  - defensive-tradecraft
  - offensive-tradecraft
  - dfir
  - osint
  - recon
  - email-forensics
  contributor_name: darkquasar
- repo_url: https://github.com/dfir-dd/dfir-toolkit
  tags:
  - defensive-tradecraft
  - offensive-tradecraft
  - dfir
  - digital-forensics-incident-response
  - forensic-analysis
  - forensics-tools
  contributor_name: darkquasar
- repo_url: https://github.com/JLospinoso/gargoyle
  tags:
  - offensive-tradecraft
  - defense-evasion
  - security
  - process-injection
  - memory-forensics
  - assembly
  contributor_name: darkquasar
- repo_url: https://github.com/ACE-Responder/RogueSliver
  tags:
  - defensive-tradecraft
  - c2
  - sliver-c2
  contributor_name: darkquasar
- repo_url: https://github.com/MrEmpy/Mantra
  tags:
  - defensive-tradecraft
  - offensive-tradecraft
  - security
  - hacking
  - pentest
  - tool
  contributor_name: darkquasar
- repo_url: https://github.com/0xthirteen/MoveKit
  tags:
  - offensive-tradecraft
  - threat-hunting-ideas
  - .net
  - cobalt-strike
  contributor_name: darkquasar
- repo_url: https://github.com/wddadk/Offensive-OSINT-Tools
  tags:
  - defensive-tradecraft
  - offensive-tradecraft
  - hacking
  - infosec
  - pentest
  - pentesting
  contributor_name: darkquasar
- repo_url: https://github.com/mvelazc0/msInvader
  tags:
  - threat-hunting
  - offensive-tradecraft
  - azure-ad
  - o365
  - adversary-simulation
  - purple-team
  contributor_name: darkquasar
- repo_url: https://github.com/HavocFramework/Havoc
  tags:
  - offensive-tradecraft
  - c2-framework
  contributor_name: darkquasar
- repo_url: https://github.com/danielmiessler/fabric
  tags:
  - defensive-tradecraft
  - ai
  - ai-llm
  - ragintel
  - augmentation
  - flourishing
  contributor_name: darkquasar
- repo_url: https://github.com/Sam0x90/CB-Threat-Hunting
  tags:
  - defensive-tradecraft
  - edr
  - detection
  contributor_name: darkquasar
- repo_url: https://github.com/oobabooga/text-generation-webui
  tags:
  - offensive-tradecraft
  - ai-llm
  contributor_name: darkquasar
- repo_url: https://github.com/center-for-threat-informed-defense/sensor-mappings-to-attack
  tags:
  - defensive-tradecraft
  - cybersecurity
  - ctid
  - cyber-defense
  - cyber-tools
  - mitre-attack
  contributor_name: darkquasar
- repo_url: https://github.com/farhanashrafdev/90DaysOfCyberSecurity?tab=readme-ov-file
  tags:
  - cybersecurity
  - cyber-training
  - cyberwarrior-analyst-training-101
  - communityexchange
  - ethical-hacking
  - hacktoberfest
  contributor_name: darkquasar
- repo_url: https://github.com/TrimarcJake/Locksmith
  tags:
  - defensive-tradecraft
  - powershell-module
  - powershell
  - microsoft-entra
  - active-directory
  - active-directory-certificate-services
  contributor_name: darkquasar
- repo_url: https://github.com/naksyn/PythonMemoryModule
  tags:
  - offensive-tradecraft
  - edr-evasion
  - hacking
  - python
  - memory-forensics
  - evasion
  contributor_name: darkquasar
- repo_url: https://github.com/naksyn/Pyramid
  tags:
  - offensive-tradecraft
  - edr
  - edr-evasion
  - edr-testing
  - hacking
  - python
  contributor_name: darkquasar
- repo_url: https://github.com/fatiando/pooch
  tags:
  - python
  - data-analytics
  - ftp
  - http
  - python3
  - scipy
  contributor_name: darkquasar
- repo_url: https://github.com/jackaduma/ThreatReportExtractor/blob/main/main.py
  tags:
  - security
  - automation
  - cybersecurity
  - threat-intel
  - threat-intelligence
  - machine-learning
  contributor_name: darkquasar
- repo_url: https://github.com/tsale/EDR-Telemetry
  tags:
  - defensive-tradecraft
  - edr
  contributor_name: darkquasar
- repo_url: https://github.com/CCob/ThreadlessInject
  tags:
  - offensive-tradecraft
  - edr-evasion
  - thread-injection
  contributor_name: darkquasar
- repo_url: https://github.com/MaorSabag/TrueSightKiller
  tags:
  - offensive-tradecraft
  - edr-evasion
  - tactic-loldrivers
  contributor_name: darkquasar
- repo_url: https://github.com/evild3ad/MemProcFS-Analyzer
  tags:
  - defensive-tradecraft
  - dfir
  - incident-response
  - live-response
  - powershell
  - memory-forensics
  contributor_name: darkquasar
- repo_url: https://gist.github.com/adamsvoboda/8e248c6b7fb812af5d04daba141c867e
  tags:
  - offensive-tradecraft
  contributor_name: darkquasar
- repo_url: https://github.com/alpkeskin/mosint
  tags:
  - defensive-tradecraft
  - automation
  - hacking
  - pentest
  - threat-intel
  - osint
  contributor_name: darkquasar
- repo_url: https://github.com/mllamazares/STRIDE-vs-ASVS
  tags:
  - defensive-tradecraft
  - security
  - cybersecurity
  - threat-intel
  - threat-modelling
  contributor_name: darkquasar
- repo_url: https://github.com/fr0gger/Awesome-GPT-Agents
  tags:
  - defensive-tradecraft
  - cybersecurity
  - llm
  - infosec
  - threat-intel
  - agents
  contributor_name: darkquasar
- repo_url: https://github.com/RoseSecurity-Research/WolfPack
  tags:
  - offensive-tradecraft
  - cybersecurity
  - c2
  - ansible
  - infrastructure-as-code
  - packer
  contributor_name: darkquasar
- repo_url: https://github.com/D00Movenok/BounceBack
  tags:
  - offensive-tradecraft
  - c2
  - pentest
  - pentesting
  - redteam
  contributor_name: darkquasar
- repo_url: https://github.com/tclahr/uac
  tags:
  - defensive-tradecraft
  - security
  - dfir
  - incident-response
  contributor_name: darkquasar
- repo_url: https://github.com/cocopollo/HunterM
  tags:
  - defensive-tradecraft
  - dfir
  - mac-forensics
  contributor_name: darkquasar
- repo_url: https://github.com/mnrkbys/fjta
  tags:
  - defensive-tradecraft
  - dfir
  - python
  - forensics
  - linux
  - forensic
  contributor_name: darkquasar
- repo_url: https://github.com/rabbitstack/fibratus
  tags:
  - threat-hunting
  - defensive-tradecraft
  contributor_name: darkquasar
- repo_url: https://github.com/0xNinjaCyclone/EarlyCascade
  tags:
  - offensive-tradecraft
  - process-injection
  contributor_name: darkquasar
- repo_url: https://github.com/curated-intel
  tags:
  - defensive-tradecraft
  contributor_name: darkquasar
- repo_url: https://github.com/DS4SD/docling/tree/main
  tags:
  - defensive-tradecraft
  - ai
  - machine-learning
  contributor_name: darkquasar
- repo_url: https://github.com/Offensive-Panda/ProcessInjectionTechniques?tab=readme-ov-file
  tags:
  - offensive-tradecraft
  - process-injection
  contributor_name: darkquasar
- repo_url: https://github.com/securityjoes/MasterParser
  tags:
  - defensive-tradecraft
  - security
  - automation
  - dfir
  contributor_name: darkquasar
- repo_url: https://github.com/slincoln-aiq/DetectIQ
  tags:
  - threat-hunting
  - defensive-tradecraft
  - detection-engineering
  - ai-llm
  contributor_name: darkquasar
- repo_url: https://github.com/jkerai1/SoftwareCertificates/tree/main/Bulk-IOC-CSVs
  tags:
  - defensive-tradecraft
  - azure
  - microsoft-mde
  contributor_name: darkquasar
- repo_url: https://github.com/CTI-Driven/Advanced-Threat-Hunting-KQL-General-Campaigns/blob/main/APT29-Midnight-Blizzard/APT29%20large-scale%20spear-phishing%20campaign%20using%20RDP%20files.md
  tags:
  - defensive-tradecraft
  - ragintel
  contributor_name: darkquasar
- repo_url: https://github.com/BushidoUK/Russian-APT-Tool-Matrix
  tags:
  - defensive-tradecraft
  - threat-intel
  contributor_name: darkquasar
- repo_url: https://github.com/AnacletoLAB/grape/tree/main?tab=readme-ov-file
  tags:
  - python
  - machine-learning
  - graph-thinking
  - data-visualization
  - graph
  - high-performance
  contributor_name: darkquasar
- repo_url: https://github.com/grahamhelton/USP
  tags:
  - offensive-tradecraft
  contributor_name: darkquasar
- repo_url: https://github.com/BushidoUK/Ransomware-Tool-Matrix?tab=readme-ov-file
  tags:
  - threat-hunting
  - defensive-tradecraft
  - cybersecurity
  - hacking
  - threat-intelligence
  - detection-engineering
  contributor_name: darkquasar
- repo_url: https://github.com/0xNinjaCyclone/hellMaker
  tags:
  - offensive-tradecraft
  contributor_name: darkquasar
- repo_url: https://github.com/fox-it/cobaltstrike-beacon-data
  tags:
  - defensive-tradecraft
  - python
  - threat-intelligence
  - dataset
  - beacon
  - cobaltstrike
  contributor_name: darkquasar
- repo_url: https://github.com/mhaskar/TokenBroker
  tags:
  - offensive-tradecraft
  - token-compromise
  contributor_name: darkquasar
- repo_url: https://github.com/CrowdStrike/VirtualGHOST
  tags:
  - defensive-tradecraft
  - vmware
  - virtualization
  contributor_name: darkquasar
- repo_url: https://github.com/DCScoder/ESXiTri
  tags:
  - defensive-tradecraft
  - dfir
  - esxi
  contributor_name: darkquasar
- repo_url: https://github.com/ocsf/ocsf-schema
  tags:
  - defensive-tradecraft
  - siem
  - data-schema
  contributor_name: darkquasar
- repo_url: https://github.com/sadreck/Codecepticon
  tags:
  - offensive-tradecraft
  - edr-evasion
  - payload-obfuscation
  contributor_name: darkquasar
- repo_url: https://github.com/PuravsPoint/DecipheringUAL
  tags:
  - microsoft365
  - cybersecurity
  - incident-response
  - forensics
  - azure-ad
  - azure-cloud
  contributor_name: darkquasar
- repo_url: https://github.com/ali-ahsan-ali/TransferPatternGeneration
  tags:
  - data-science
  contributor_name: darkquasar
- repo_url: https://github.com/ozanunal0/viper
  tags:
  - defensive-tradecraft
  - cybersecurity
  - llm
  - threat-intel
  - ai
  contributor_name: darkquasar
- repo_url: https://github.com/acquiredsecurity/forensic-timeliner
  tags:
  - defensive-tradecraft
  - dfir
  contributor_name: darkquasar
- repo_url: https://github.com/tylabs/quicksand
  tags:
  - defensive-tradecraft
  - dfir
  contributor_name: darkquasar
- repo_url: https://github.com/oloruntolaallbert/MS-Attack-Range/tree/main
  tags:
  - defensive-tradecraft
  - detection-engineering
  contributor_name: darkquasar
- repo_url: https://github.com/Yamato-Security/suzaku
  tags:
  - threat-hunting
  - defensive-tradecraft
  - azure
  - security
  - dfir
  contributor_name: darkquasar
- repo_url: https://gist.github.com/secdev02/bcff2200fa7c1df75794c943d78dabb3#file-canarytoken-windows-fake-file-system-L483
  tags:
  - defensive-tradecraft
  - cyber-deception
  contributor_name: darkquasar
- repo_url: https://github.com/Xacone/BestEdrOfTheMarket
  tags:
  - threat-hunting
  - offensive-tradecraft
  - defense-evasion
  - edr
  - edr-evasion
  - edr-testing
  contributor_name: darkquasar
- repo_url: https://github.com/mverschu/CVE-2025-33073
  tags:
  - ntlm
  - offensive-tradecraft
  - privilege-escalation
  contributor_name: darkquasar
- repo_url: https://github.com/silverhack/monkey365
  tags:
  - defensive-tradecraft
  - azure
  contributor_name: darkquasar
- repo_url: https://github.com/TracecatHQ/tracecat
  tags:
  - security
  - automation
  - cybersecurity
  contributor_name: darkquasar
- repo_url: https://github.com/Hexastrike/Slasher
  tags:
  - defensive-tradecraft
  - virustotal
  contributor_name: darkquasar
- repo_url: https://github.com/cudeso/tools/tree/master/qelp-ir-triage-esxi
  tags:
  - defensive-tradecraft
  - dfir
  contributor_name: darkquasar
- repo_url: https://github.com/praetorian-inc/gato
  tags:
  - offensive-tradecraft
  - cloud
  - tools
  contributor_name: darkquasar
- repo_url: https://github.com/TryCatchHCF/Cloakify
  tags:
  - offensive-tradecraft
  - threat-hunting-ideas
  contributor_name: darkquasar
- repo_url: https://github.com/rasta-mouse/SCMUACBypass
  tags:
  - offensive-tradecraft
  - cobalt-strike
  - kerberos
  contributor_name: darkquasar
- repo_url: https://github.com/0xHossam/Killer
  tags:
  - offensive-tradecraft
  - defense-evasion
  - red-team
  contributor_name: darkquasar
- repo_url: https://github.com/MHaggis/sysmon-dfir
  tags:
    - dfir
  contributor_name: darkquasar
- repo_url: https://github.com/AndrewRathbun/DFIRArtifactMuseum
  tags:
    - dfir
  contributor_name: darkquasar
- repo_url: https://github.com/thomasbenos1291/Custom-Velociraptor-Artifacts
  tags:
    - dfir
    - velociraptor
  contributor_name: darkquasar
- repo_url: https://github.com/splunk/attack_range
  tags:
    - defensive-tradecraft
    - offensive-tradecraft
    - detection
  contributor_name: darkquasar
- repo_url: https://github.com/iknowjason/PurpleCloud
  tags:
    - tradecraft-tool
    - defensive-tradecraft
    - azure
    - dfir
  contributor_name: darkquasar
- repo_url: https://github.com/secureworks/TokenMan
  tags:
    - threat-hunting
    - active-defense
    - offensive-tradecraft
  contributor_name: darkquasar
- repo_url: https://github.com/dfirvault/CSV2ELK
  tags:
  - dfir
  - csv
  - elk
  - elasticsearch
  contributor_name: darkquasar
- repo_url: https://github.com/digital-defense-institute/openrelik-pipeline
  tags:
  - dfir
  - pipeline
  - digital-forensics
  contributor_name: darkquasar
- repo_url: https://github.com/msdirtbag/MDEAutomator
  tags:
  - dfir
  - mde
  - automation
  contributor_name: darkquasar
- repo_url: https://github.com/mgreen27/DetectRaptor/
  tags:
  - dfir
  - detection
  - velociraptor
  - threat-hunting
  contributor_name: mgreen27
- repo_url: https://github.com/VirusTotal/yara-x
  tags:
  - yara
  - malware-analysis
  - threat-hunting
  - rust
  contributor_name: darkquasar
- repo_url: https://github.com/dwmetz/MalChela
  tags:
  - yara
  - malware-analysis
  - threat-hunting
  - rust
  contributor_name: darkquasar
- repo_url: https://github.com/InQuest/iocextract
  tags:
  - defensive-tradecraft
  - threat-intelligence
  - threat-hunting
  contributor_name: zendannyy
- repo_url: https://github.com/MarkBaggett/domain_stats
  tags:
  - defensive-tradecraft
  - threat-intelligence
  - threat-hunting
  contributor_name: zendannyy
- repo_url: https://github.com/MHaggis/ASRGEN
  tags:
  - mde
  - microsoft-defender
  - asr
  contributor_name: darkquasar
- repo_url: https://github.com/karmine05/DEF3ND
  tags:
  - detection-engineering
  - sigma
  - sigma-rules
  - streamlit
  contributor_name: darkquasar
- repo_url: https://github.com/LouisMastelinck/LouSecInator
  tags:
  - detection-engineering
  - mde
  - microsoft-defender
  - attack-simulation
  contributor_name: darkquasar
- repo_url: https://github.com/hotnops/apeman
  tags:
  - aws
  - attack-path
  - graph
  - attack-graph
  - offensive-tradecraft
  - defensive-tradecraft
  contributor_name: darkquasar
- repo_url: https://github.com/Semperis/EntraGoat
  tags:
  - azure
  - azure-ad
  - entra-id
  - attack-simulation
  - ctf
  contributor_name: darkquasar
- repo_url: https://github.com/pouriyajamshidi/oxipot
  tags:
  - defensive-tradecraft
  - cyber-deception
  - honeypot
  - rust
  - ot
  contributor_name: darkquasar
- repo_url: https://github.com/olafhartong/BamboozlEDR
  tags:
  - offensive-tradecraft
  - defensive-tradecraft
  - edr-evasion
  - edr-testing
  - etw
<<<<<<< HEAD
  contributor_name: darkquasar
- repo_url: https://github.com/SAP/cloud-active-defense
  tags:
  - cyber-deception
  - envoy
  - active-defense
  - honeypot
  contributor_name: darkquasar
- repo_url: https://github.com/christophe77/express-honeypot
  tags:
  - cyber-deception
  - honeypot
  contributor_name: darkquasar
- repo_url: https://github.com/paralax/awesome-honeypots
  tags:
  - cyber-deception
  - honeypot
  contributor_name: darkquasar
- repo_url: https://github.com/bagelByt3s/LudusHound
  tags:
  - offensive-tradecraft
  - defensive-tradecraft
  - bloodhound
  - active-directory
  - ludus
=======
>>>>>>> a4d0e77c
  contributor_name: darkquasar<|MERGE_RESOLUTION|>--- conflicted
+++ resolved
@@ -1129,7 +1129,6 @@
   - edr-evasion
   - edr-testing
   - etw
-<<<<<<< HEAD
   contributor_name: darkquasar
 - repo_url: https://github.com/SAP/cloud-active-defense
   tags:
@@ -1155,6 +1154,5 @@
   - bloodhound
   - active-directory
   - ludus
-=======
->>>>>>> a4d0e77c
-  contributor_name: darkquasar+  contributor_name: darkquasar
+  